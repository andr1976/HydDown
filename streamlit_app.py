--- conflicted
+++ resolved
@@ -12,7 +12,6 @@
 
 from hyddown import HydDown
 
-<<<<<<< HEAD
 
 def get_table_download_link(df,filename):
     """Generates a link allowing the data in a given panda dataframe to be downloaded
@@ -25,11 +24,6 @@
     return f'<a href="data:application/octet-stream;base64,{b64}" download={filename}>Download csv file</a>'
 
 def read_input():
-=======
-if __name__ == "__main__":
-    #matplotlib.use('TkAgg')
-    st.set_page_config(layout='wide')
->>>>>>> 4862159f
     sideb = st.sidebar
     
     with sideb:
@@ -102,7 +96,7 @@
     input['valve']['back_pressure'] = back_pressure
     #input['valve']['end_pressure']=end_pressure
 
-<<<<<<< HEAD
+
     input['heat_transfer']['type']='specified_h'
     input['heat_transfer']['temp_ambient']=298
     input['heat_transfer']['h_outer']=5
@@ -112,25 +106,21 @@
         input['heat_transfer']['h_inner']=0.0
     input['heat_transfer']['D_throat']=float(diam)
     return input
-=======
+
     
-    col = st.beta_columns(1)
+
+if __name__ == "__main__":
+    #matplotlib.use('TkAgg')
+    st.set_page_config(layout='wide')
+
+    input = read_input()
+    hdown=HydDown(input)
+    hdown.run()
+    
     st.title('HydDown adiabatic demo')
     st.subheader(r'https://github.com/andr1976/HydDown')
     my_expander = st.beta_expander("Description")
-    my_expander.write('Real gas vessel depressurisation for pure and pseudo-pure components. No heat transfer is enabled in this demo version.')
->>>>>>> 4862159f
 
-
-if __name__ == "__main__":
-    st.set_page_config(layout='wide')
-    input = read_input()
-    hdown=HydDown(input)
-    hdown.run()
-        
-    st.title('HydDown rigorous gas vessel discharge/filling calculation')
-    st.subheader(r'https://github.com/andr1976/HydDown')
-    my_expander = st.beta_expander("Description")
     my_expander.write('Real gas vessel pressurisation/depressurisation with heat transfer from gas to vessel and ambient and vice versa. Orifice size (Cd = 0.84) is specified for desired pressurisation/depressurisation rate.')
     my_expander.write('For more information about the calculations and validation of the code please refer to the [manual](https://github.com/andr1976/HydDown/raw/main/docs/MANUAL.pdf)')
 
