[![DOI](https://zenodo.org/badge/353152239.svg)](https://zenodo.org/badge/latestdoi/353152239) ![license](https://img.shields.io/github/license/andr1976/HydDown) ![buil](https://github.com/andr1976/HydDown/actions/workflows/python-app.yml/badge.svg) [![codecov](https://codecov.io/gh/andr1976/HydDown/branch/main/graph/badge.svg)](https://codecov.io/gh/andr1976/HydDown) [![Streamlit App](https://static.streamlit.io/badges/streamlit_badge_black_white.svg)](https://share.streamlit.io/andr1976/hyddown/main/scripts/streamlit_app.py)
[![CodeQL](https://github.com/andr1976/HydDown/actions/workflows/codeql-analysis.yml/badge.svg)](https://github.com/andr1976/HydDown/actions/workflows/codeql-analysis.yml)
[![status](https://joss.theoj.org/papers/0eed2a25a99589ed8dcdc785c890fb25/status.svg)](https://joss.theoj.org/papers/0eed2a25a99589ed8dcdc785c890fb25)
 
# HydDown
Hydrogen (or other pure gas phase species) depressurization calculations 

This code is published under an MIT license.

Install as simple as:

    pip install hyddown
    
<<<<<<< HEAD
In the case of an error in installing relation to python2, for example:
```
DEPRECATION: Python 2.7 reached the end of its life on January 1st, 2020. Please upgrade your Python as Python 2.7 is no longer maintained. pip 21.0 will drop support for Python 2.7 in January 2021. More details about Python 2 support in pip can be found at https://pip.pypa.io/en/latest/development/release-process/#python-2-support pip 21.0 will remove support for this functionality.
Defaulting to user installation because normal site-packages is not writeable
ERROR: Could not find a version that satisfies the requirement hyddown (from versions: none)
ERROR: No matching distribution found for hyddown
```
please instead install with

    python3 -m pip install hyddown
=======
In case `pip` links to a v2.7 of python you will get an error. If so try the following:

    python3 -m pip install hyddown

where python3 is the symlink or full path to the python3 executable installed on your system. 
>>>>>>> 8c6e8d33

Run the code as simple as: 

    python main.py input.yml

where main.py is the main script and input.yml is the input file in Yaml syntax. 

Consult the [manual](https://github.com/andr1976/HydDown/raw/main/docs/MANUAL.pdf) for a more rigorous explanation of the software, the implemented methods, and its usage. Further, the manual also contains a few validation studies. 

## Demonstration 
The easiest way to explore the capability of HydDown is the [streamlit app](https://share.streamlit.io/andr1976/hyddown/main/scripts/streamlit_app.py). This version allows calculation of:

- filling of vessel with gas (pressurisation)
- discharge of gas (depressurisation)
- various gases (H2, N2, CH4, He, Air)
- variable size pressure cylinder/vessel
- heat transfer between gas and vessel wall can be turned on/off

## Background
This is a small spare time project for calculation of vessel filling/depressurisation behaviour. This is mainly to demonstrate, that although perceived as a very tedious/difficult/complex problem to solve, actually a fairly limited amount of code is necessary if you have a good thermodynamic backend. 

A few choices is made to keep things simple to begin with:

- [Coolprop](http://www.coolprop.org/) is used as thermodynamic backend
- Mainly pure substances are considered (mixtures can be handled - but calculations can be slow)
- Gas phase only 
- No temperture stratification in the gas phase
- No temperture gradient through vessel wall

The code is as simple as possible. The above choices makes the problem a lot more simple to solve, First of all the pure substance Helmholtz energy based equation of state (HEOS) in coolprop offers a lot of convenience in terms of the property pairs/state variables that can be set independently. Using only a single gas phase species also means that component balances is redundant and 2 or 3-phase flash calculations are not required. That being said the principle used for a single component is more or less the same, even for multicomponent mixtures with potentially more than one phase.

## Description
The following methods are implemented:

- Isothermal i.e. constant temperature of the fluid during depressurisation (for a very slow process with a large heat reservoir)
- Isenthalpic/Adiabatic (no heat transfer with surroundings, no work performed by the expanding fluid)
- Isentropic (no heat transfer with surroundings, PV work performed by the expanding fluid)
- Constant internal energy
- Energy balance. This is the most general case and includes the ability to transfer heat with surroundings

Various mass flow equations are enabled: 

- Orifice 
- Control valve 
- Relief valve (discharge only)
- Constant mass flow

A simple (naive) explicit Euler scheme is implemented to integrate the mass balance over time, with the mass rate being calculated from an orifice/valve equation. For each step, the mass relief/ left in the vessel is known. Since the volume is fixed the mass density is directly given. For the simple methods (isentropic,isenthalpic,isenergetic etc), Coolprop allows specifying density and either H,S or U directly - this is very handy and normally only TP, PH, TS property pairs are implemented, and you would need to code a second loop to make it into am UV, VH or SV calculation. Coolprop is very convenient for this, however for a cubic EOS and for multicomponent Helmholtz energy EOS coolprop only supports a subset of state variables to be specified directly (T,P,quality). For this reason single component HEOS is the main target of this small project.  In case the "Energy balance" method is applied, the heat added from convection and work is accounted for. 

## Basic usage
The Yaml input file is edited to reflect the system of interest. For isothermal/isenthalpic/isentropic/isenergetic calculations the minimal input required are:

- Initial conditions (pressure, temperature)
- vessel dimensions (ID/length)
- valve parameters (Cd, diameter, backpressure)
- Calculation setup (time step, end time)
- Type of gas

If heat transfer is to be considered the calculation type "energybalance" is required. A few options are possible:

- Fixed U (U-value required, and ambient temperature)
- Fixed Q (Q to be applied to the fluid is requried)
- Specified h, the external heat transfer coefficient is provided and either the internal is provided or calculated from assumption of natural convection from a vertical cylinder at high Gr number. Ambient temperature is required.
- Detailed 
- Fire with heat load calculated from the Stefan-Boltzmann equation<|MERGE_RESOLUTION|>--- conflicted
+++ resolved
@@ -11,7 +11,6 @@
 
     pip install hyddown
     
-<<<<<<< HEAD
 In the case of an error in installing relation to python2, for example:
 ```
 DEPRECATION: Python 2.7 reached the end of its life on January 1st, 2020. Please upgrade your Python as Python 2.7 is no longer maintained. pip 21.0 will drop support for Python 2.7 in January 2021. More details about Python 2 support in pip can be found at https://pip.pypa.io/en/latest/development/release-process/#python-2-support pip 21.0 will remove support for this functionality.
@@ -22,13 +21,11 @@
 please instead install with
 
     python3 -m pip install hyddown
-=======
-In case `pip` links to a v2.7 of python you will get an error. If so try the following:
 
-    python3 -m pip install hyddown
+or try
+    
+    pip3 install hyddown
 
-where python3 is the symlink or full path to the python3 executable installed on your system. 
->>>>>>> 8c6e8d33
 
 Run the code as simple as: 
 
